# This workflows will upload a Python Package using Twine when a release is created
# For more information see: https://help.github.com/en/actions/language-and-framework-guides/using-python-with-github-actions#publishing-to-package-registries

name: publish to pypi

on:
  release:
    types: [published]
<<<<<<< HEAD
    branches: [ master ]
=======
    branches: [master]
>>>>>>> d7515935

jobs:
  deploy:
    runs-on: ubuntu-20.04
    # Pin action version by commit hash to maximize trust, ref: https://securitylab.github.com/research/github-actions-building-blocks/
    steps:
      - uses: actions/checkout@ac593985615ec2ede58e132d2e21d2b1cbd6127c # v3.3.0
      - name: Set up Python
        uses: actions/setup-python@d27e3f3d7c64b4bbf8e4abfb9b63b83e846e0435 # v4.5.0
        with:
          python-version: '3.7'
      - name: Install dependencies
        run: |
          python -m pip install --upgrade pip
          pip install setuptools wheel twine
      - name: Build and publish
        env:
          TWINE_USERNAME: ${{ secrets.PYPI_USERNAME }}
          TWINE_PASSWORD: ${{ secrets.PYPI_PASSWORD }}
        run: |
          python setup.py sdist bdist_wheel
          twine upload --skip-existing dist/*<|MERGE_RESOLUTION|>--- conflicted
+++ resolved
@@ -6,11 +6,7 @@
 on:
   release:
     types: [published]
-<<<<<<< HEAD
-    branches: [ master ]
-=======
     branches: [master]
->>>>>>> d7515935
 
 jobs:
   deploy:

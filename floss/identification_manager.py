--- conflicted
+++ resolved
@@ -53,13 +53,8 @@
             return self.candidate_functions
 
         for candidate_function in plugin_candidates:
-<<<<<<< HEAD
-            if candidate_function in list(self.candidate_functions.keys()):
+            if candidate_function in self.candidate_functions.keys():
                 logger.debug("Function at 0x%08X is already in candidate list, merging", candidate_function)
-=======
-            if candidate_function in self.candidate_functions.keys():
-                self.d("Function at 0x%08X is already in candidate list, merging", candidate_function)
->>>>>>> 2fd9928d
                 self.candidate_functions[candidate_function][plugin_name] = plugin_candidates[candidate_function]
             else:
                 logger.debug("Function at 0x%08X is new, adding", candidate_function)
@@ -73,13 +68,8 @@
         :return: dictionary storing {effective_function_address: total score}
         """
         functions_weighted = {}
-<<<<<<< HEAD
-        for candidate_function, plugin_score in list(self.candidate_functions.items()):
+        for candidate_function, plugin_score in self.candidate_functions.items():
             logger.debug("0x%08X" % candidate_function)
-=======
-        for candidate_function, plugin_score in self.candidate_functions.items():
-            self.d("0x%08X" % candidate_function)
->>>>>>> 2fd9928d
             total_score = 0.0
             for plugin_name, score in plugin_score.items():
                 if plugin_name not in self.PLUGIN_WEIGHTS.keys():

# Copyright (C) 2017 FireEye, Inc. All Rights Reserved.

import abc
import logging

# TODO skip imports
# print fva in vivisect_workspace.getImports()
# TODO calling convention?
# api = vivisect_workspace.getFunctionApi(fva)
# " Calling convention: %s\n" api[2]


logger = logging.getLogger(__name__)


class DecodingRoutineIdentifier(object):

    """
    Identify a decoding routine.

    Return mapping from function virtual addresses to score of likelihood to be
    a decoding function.
    """

    __metaclass__ = abc.ABCMeta

    def identify(self, vivisect_workspace, function_vas):
        """

        :param vivisect_workspace: vivisect workspace for the binary file
        :param function_vas: virtual addresses of functions to analyze
        :return: dictionary {function_va: score}
        """
        pass

    def score(self, function_vas):
        """

        :param function_vas: virtual addresses of functions to be scored
        :return: dictionary {function_va: score}
        """
        pass

    def __str__(self):
        return self.__class__.__name__

    def __repr__(self):
        return str(self)


class FunctionCrossReferencesToPlugin(DecodingRoutineIdentifier):
    """
    Identification based on cross references to functions
    """

    version = 1.0
    weight = 0.2

    def identify(self, vivisect_workspace, function_vas):
        candidate_functions = {}
        for fva in function_vas:
            xrefs_to = len(vivisect_workspace.getXrefsTo(fva))
            logger.debug("\nFunction at 0x%08X:\n" " Cross references to: %d\n" % (fva, xrefs_to))
            candidate_functions[fva] = xrefs_to
        return candidate_functions

    def score(self, function_vas, vivisect_workspace=None):
        candidate_functions = {}
        max_cross_references_to = self.get_max_xrefs_to(vivisect_workspace)

        for fva in function_vas:
            xrefs_to = len(vivisect_workspace.getXrefsTo(fva))
            score = 0
            if max_cross_references_to != 0:
                score = float(xrefs_to) / float(max_cross_references_to)
            candidate_functions[fva] = score
        return candidate_functions

    def get_max_xrefs_to(self, vw):
        # find maximum number of cross references to a function
        max_cross_references_to = 0
        for fva in vw.getFunctions():
            xrefs_to = len(vw.getXrefsTo(fva))
            if xrefs_to > max_cross_references_to:
                max_cross_references_to = xrefs_to
        return max_cross_references_to


class FunctionArgumentCountPlugin(DecodingRoutineIdentifier):
    """
    Identification based on number of function arguments. Score is 1.0 if number of arguments is greater than 0 and
    smaller than 4, It is 0.5 for a number of arguments between 4 and 7, and 0.0 otherwise.
    """

    # implements = [interfaces.DecodingRoutineIdentifier]
    version = 1.0

    def identify(self, vivisect_workspace, function_vas):
        candidate_functions = {}
        for fva in function_vas:
            args = vivisect_workspace.getFunctionArgs(fva)
            candidate_functions[fva] = len(args)
            logger.debug("\nFunction at 0x%08X:\n" " Number of arguments: %d\n" % (fva, len(args)))
        return candidate_functions

    def score(self, function_vas, vivisect_workspace=None):
        candidate_functions = {}
        for fva, arg_len in function_vas.items():
            if arg_len > 0 and arg_len < 4:
                score = 1.0
            elif arg_len >= 4 and arg_len < 7:
                score = 0.5
            else:
                score = 0.0
            candidate_functions[fva] = score
            logger.debug("\nFunction at 0x%08X:\n" "  Score: %.5f" % (fva, score))
        return candidate_functions

    def __str__(self):
        return self.__class__.__name__

    def __repr__(self):
        return str(self)


class FunctionMetaDataPlugin(DecodingRoutineIdentifier):
    """
    Abstract class providing functionality for the following meta data plugins
    """

    def get_meta_data(self, vivisect_workspace, function_vas, meta_data_key):
        """
        Return function meta data specified by meta_data_key
        """
        candidate_functions = {}
        for fva in function_vas:
            meta_data = vivisect_workspace.getFunctionMetaDict(fva)
<<<<<<< HEAD
            if meta_data_key in list(meta_data.keys()):
                logger.debug(
                    "Function at 0x%08X has meta data:\n" " %s: %s" % (fva, meta_data_key, meta_data[meta_data_key])
                )
=======
            if meta_data_key in meta_data.keys():
                self.d("Function at 0x%08X has meta data:\n" " %s: %s" % (fva, meta_data_key, meta_data[meta_data_key]))
>>>>>>> 2fd9928d
                candidate_functions[fva] = meta_data[meta_data_key]
        return candidate_functions


class FunctionIsThunkPlugin(FunctionMetaDataPlugin):
    """
    Identify thunk functions. Score is 1.0 if function is thunk, 0.0 otherwise
    """

    version = 1.0

    def __init__(self):
        FunctionMetaDataPlugin.__init__(self)

    def identify(self, vivisect_workspace, function_vas):
        return self.get_meta_data(vivisect_workspace, function_vas, "Thunk")

    def score(self, function_vas, vivisect_workspace=None):
        candidate_functions = {}
        for fva, is_thunk in function_vas.items():
            if is_thunk:
                candidate_functions[fva] = 1.0
            else:
                candidate_functions[fva] = 0.0
        return candidate_functions


class FunctionBlockCountPlugin(FunctionMetaDataPlugin):
    """
    Count function blocks
    """

    version = 1.0

    def __init__(self):
        FunctionMetaDataPlugin.__init__(self)

    def identify(self, vivisect_workspace, function_vas):
        return self.get_meta_data(vivisect_workspace, function_vas, "BlockCount")

    def score(self, function_vas, vivisect_workspace=None):
        candidate_functions = {}
        for fva, meta_data_value in function_vas.items():
            score = 0.0 * meta_data_value  # TODO scoring
            candidate_functions[fva] = score
        return candidate_functions


class FunctionInstructionCountPlugin(FunctionMetaDataPlugin):
    """
    Count instructions per function
    """

    version = 1.0

    def __init__(self):
        FunctionMetaDataPlugin.__init__(self)

    def identify(self, vivisect_workspace, function_vas):
        return self.get_meta_data(vivisect_workspace, function_vas, "InstructionCount")

    def score(self, function_vas, vivisect_workspace=None):
        candidate_functions = {}
        for fva, meta_data_value in function_vas.items():
            score = 0.0 * meta_data_value  # TODO scoring
            candidate_functions[fva] = score
        return candidate_functions


class FunctionSizePlugin(FunctionMetaDataPlugin):
    """
    Count instructions per function
    """

    version = 1.0

    def __init__(self):
        FunctionMetaDataPlugin.__init__(self)

    def identify(self, vivisect_workspace, function_vas):
        return self.get_meta_data(vivisect_workspace, function_vas, "Size")

    def score(self, function_vas, vivisect_workspace=None):
        candidate_functions = {}
        for fva, meta_data_value in function_vas.items():
            score = 0.0 * meta_data_value  # TODO scoring
            candidate_functions[fva] = score
        return candidate_functions


class FunctionRecursivePlugin(FunctionMetaDataPlugin):
    """
    Count instructions per function
    """

    version = 1.0

    def __init__(self):
        FunctionMetaDataPlugin.__init__(self)

    def identify(self, vivisect_workspace, function_vas):
        return self.get_meta_data(vivisect_workspace, function_vas, "Recursive")

    def score(self, function_vas, vivisect_workspace=None):
        candidate_functions = {}
        for fva, meta_data_value in function_vas.items():
            score = 0.0 * meta_data_value  # TODO scoring
            candidate_functions[fva] = score
        return candidate_functions<|MERGE_RESOLUTION|>--- conflicted
+++ resolved
@@ -135,15 +135,10 @@
         candidate_functions = {}
         for fva in function_vas:
             meta_data = vivisect_workspace.getFunctionMetaDict(fva)
-<<<<<<< HEAD
-            if meta_data_key in list(meta_data.keys()):
+            if meta_data_key in meta_data.keys():
                 logger.debug(
                     "Function at 0x%08X has meta data:\n" " %s: %s" % (fva, meta_data_key, meta_data[meta_data_key])
                 )
-=======
-            if meta_data_key in meta_data.keys():
-                self.d("Function at 0x%08X has meta data:\n" " %s: %s" % (fva, meta_data_key, meta_data[meta_data_key]))
->>>>>>> 2fd9928d
                 candidate_functions[fva] = meta_data[meta_data_key]
         return candidate_functions
 

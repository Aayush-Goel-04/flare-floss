TESTS= \
	decode-base64 \
	decode-rc4 \
	decode-single-byte-xor \
	decode-string-with-header \
	decode-from-global \
	decode-from-heap \
	decode-from-stack \
	decode-in-place \
	decode-global-stackstrings \
	decode-local-stackstrings \
	decode-split-stackstrings \
	decode-to-global \
	decode-to-heap \
	decode-to-output-buf \
	decode-to-stack \
<<<<<<< HEAD
	decode-string-from-index
=======
	decode-reencode-string
>>>>>>> 433c914f


clean:
	for test in $(TESTS); do \
		$(MAKE) -C $$test clean; \
	done


all:
	for test in $(TESTS); do \
		$(MAKE) -C $$test all; \
	done<|MERGE_RESOLUTION|>--- conflicted
+++ resolved
@@ -14,11 +14,8 @@
 	decode-to-heap \
 	decode-to-output-buf \
 	decode-to-stack \
-<<<<<<< HEAD
-	decode-string-from-index
-=======
+	decode-string-by-index \
 	decode-reencode-string
->>>>>>> 433c914f
 
 
 clean:
